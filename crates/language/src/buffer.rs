--- conflicted
+++ resolved
@@ -574,15 +574,7 @@
                 .ok_or_else(|| anyhow!("missing line_ending"))?,
         ));
         this.saved_version = proto::deserialize_version(&message.saved_version);
-<<<<<<< HEAD
-        this.saved_mtime = message
-            .saved_mtime
-            .ok_or_else(|| anyhow!("invalid saved_mtime"))?
-            .into();
-=======
-        this.file_fingerprint = proto::deserialize_fingerprint(&message.saved_version_fingerprint)?;
         this.saved_mtime = message.saved_mtime.map(|time| time.into());
->>>>>>> 77de5689
         Ok(this)
     }
 
@@ -595,13 +587,7 @@
             diff_base: self.diff_base.as_ref().map(|h| h.to_string()),
             line_ending: proto::serialize_line_ending(self.line_ending()) as i32,
             saved_version: proto::serialize_version(&self.saved_version),
-<<<<<<< HEAD
-
-            saved_mtime: Some(self.saved_mtime.into()),
-=======
-            saved_version_fingerprint: proto::serialize_fingerprint(self.file_fingerprint),
             saved_mtime: self.saved_mtime.map(|time| time.into()),
->>>>>>> 77de5689
         }
     }
 
@@ -786,12 +772,7 @@
     pub fn did_save(
         &mut self,
         version: clock::Global,
-<<<<<<< HEAD
-        mtime: SystemTime,
-=======
-        fingerprint: RopeFingerprint,
         mtime: Option<SystemTime>,
->>>>>>> 77de5689
         cx: &mut ModelContext<Self>,
     ) {
         self.saved_version = version;
