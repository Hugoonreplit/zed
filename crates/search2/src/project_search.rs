use crate::{
    history::SearchHistory, mode::SearchMode, ActivateRegexMode, ActivateSemanticMode,
    ActivateTextMode, CycleMode, NextHistoryQuery, PreviousHistoryQuery, ReplaceAll, ReplaceNext,
    SearchOptions, SelectNextMatch, SelectPrevMatch, ToggleCaseSensitive, ToggleReplace,
    ToggleWholeWord,
};
use anyhow::{Context as _, Result};
use collections::HashMap;
use editor::{
    items::active_match_index, scroll::autoscroll::Autoscroll, Anchor, Editor, EditorEvent,
    MultiBuffer, SelectAll, MAX_TAB_TITLE_LEN,
};
use gpui::{
    actions, div, white, AnyElement, AnyView, AppContext, Context as _, Div, Element, EntityId,
    EventEmitter, FocusableView, InteractiveElement, IntoElement, KeyContext, Model, ModelContext,
    ParentElement, PromptLevel, Render, SharedString, Styled, Subscription, Task, View,
    ViewContext, VisualContext, WeakModel, WeakView, WindowContext,
};
use menu::Confirm;
use project::{
    search::{SearchInputs, SearchQuery},
    Entry, Project,
};
use semantic_index::{SemanticIndex, SemanticIndexStatus};

use smol::stream::StreamExt;
use std::{
    any::{Any, TypeId},
    collections::HashSet,
    mem,
    ops::{Not, Range},
    path::PathBuf,
    time::Duration,
};

use ui::{
    h_stack, v_stack, Button, ButtonCommon, Clickable, Disableable, Icon, IconButton, IconElement,
    Label, LabelCommon, LabelSize, Selectable, Tooltip,
};
use util::{paths::PathMatcher, ResultExt as _};
use workspace::{
    item::{BreadcrumbText, Item, ItemEvent, ItemHandle},
    searchable::{Direction, SearchableItem, SearchableItemHandle},
    ItemNavHistory, Pane, ToolbarItemEvent, ToolbarItemLocation, ToolbarItemView, Workspace,
    WorkspaceId,
};

actions!(SearchInNew, ToggleFocus, NextField, ToggleFilters,);

#[derive(Default)]
struct ActiveSearches(HashMap<WeakModel<Project>, WeakView<ProjectSearchView>>);

#[derive(Default)]
struct ActiveSettings(HashMap<WeakModel<Project>, ProjectSearchSettings>);

pub fn init(cx: &mut AppContext) {
    // todo!() po
    cx.set_global(ActiveSearches::default());
    cx.set_global(ActiveSettings::default());
    cx.observe_new_views(|workspace: &mut Workspace, _cx| {
        workspace.register_action(ProjectSearchView::deploy);
    })
    .detach();
}

struct ProjectSearch {
    project: Model<Project>,
    excerpts: Model<MultiBuffer>,
    pending_search: Option<Task<Option<()>>>,
    match_ranges: Vec<Range<Anchor>>,
    active_query: Option<SearchQuery>,
    search_id: usize,
    search_history: SearchHistory,
    no_results: Option<bool>,
}

#[derive(Debug, Clone, Copy, PartialEq, Eq, Hash)]
enum InputPanel {
    Query,
    Exclude,
    Include,
}

pub struct ProjectSearchView {
    model: Model<ProjectSearch>,
    query_editor: View<Editor>,
    replacement_editor: View<Editor>,
    results_editor: View<Editor>,
    semantic_state: Option<SemanticState>,
    semantic_permissioned: Option<bool>,
    search_options: SearchOptions,
    panels_with_errors: HashSet<InputPanel>,
    active_match_index: Option<usize>,
    search_id: usize,
    query_editor_was_focused: bool,
    included_files_editor: View<Editor>,
    excluded_files_editor: View<Editor>,
    filters_enabled: bool,
    replace_enabled: bool,
    current_mode: SearchMode,
}

struct SemanticState {
    index_status: SemanticIndexStatus,
    maintain_rate_limit: Option<Task<()>>,
    _subscription: Subscription,
}

#[derive(Debug, Clone)]
struct ProjectSearchSettings {
    search_options: SearchOptions,
    filters_enabled: bool,
    current_mode: SearchMode,
}

pub struct ProjectSearchBar {
    active_project_search: Option<View<ProjectSearchView>>,
    subscription: Option<Subscription>,
}

impl ProjectSearch {
    fn new(project: Model<Project>, cx: &mut ModelContext<Self>) -> Self {
        let replica_id = project.read(cx).replica_id();
        Self {
            project,
            excerpts: cx.build_model(|_| MultiBuffer::new(replica_id)),
            pending_search: Default::default(),
            match_ranges: Default::default(),
            active_query: None,
            search_id: 0,
            search_history: SearchHistory::default(),
            no_results: None,
        }
    }

    fn clone(&self, cx: &mut ModelContext<Self>) -> Model<Self> {
        cx.build_model(|cx| Self {
            project: self.project.clone(),
            excerpts: self
                .excerpts
                .update(cx, |excerpts, cx| cx.build_model(|cx| excerpts.clone(cx))),
            pending_search: Default::default(),
            match_ranges: self.match_ranges.clone(),
            active_query: self.active_query.clone(),
            search_id: self.search_id,
            search_history: self.search_history.clone(),
            no_results: self.no_results.clone(),
        })
    }

    fn search(&mut self, query: SearchQuery, cx: &mut ModelContext<Self>) {
        let search = self
            .project
            .update(cx, |project, cx| project.search(query.clone(), cx));
        self.search_id += 1;
        self.search_history.add(query.as_str().to_string());
        self.active_query = Some(query);
        self.match_ranges.clear();
        self.pending_search = Some(cx.spawn(|this, mut cx| async move {
            let mut matches = search;
            let this = this.upgrade()?;
            this.update(&mut cx, |this, cx| {
                this.match_ranges.clear();
                this.excerpts.update(cx, |this, cx| this.clear(cx));
                this.no_results = Some(true);
            })
            .ok()?;

            while let Some((buffer, anchors)) = matches.next().await {
                let mut ranges = this
                    .update(&mut cx, |this, cx| {
                        this.no_results = Some(false);
                        this.excerpts.update(cx, |excerpts, cx| {
                            excerpts.stream_excerpts_with_context_lines(buffer, anchors, 1, cx)
                        })
                    })
                    .ok()?;

                while let Some(range) = ranges.next().await {
                    this.update(&mut cx, |this, _| this.match_ranges.push(range))
                        .ok()?;
                }
                this.update(&mut cx, |_, cx| cx.notify()).ok()?;
            }

            this.update(&mut cx, |this, cx| {
                this.pending_search.take();
                cx.notify();
            })
            .ok()?;

            None
        }));
        cx.notify();
    }

    fn semantic_search(&mut self, inputs: &SearchInputs, cx: &mut ModelContext<Self>) {
        let search = SemanticIndex::global(cx).map(|index| {
            index.update(cx, |semantic_index, cx| {
                semantic_index.search_project(
                    self.project.clone(),
                    inputs.as_str().to_owned(),
                    10,
                    inputs.files_to_include().to_vec(),
                    inputs.files_to_exclude().to_vec(),
                    cx,
                )
            })
        });
        self.search_id += 1;
        self.match_ranges.clear();
        self.search_history.add(inputs.as_str().to_string());
        self.no_results = None;
        self.pending_search = Some(cx.spawn(|this, mut cx| async move {
            let results = search?.await.log_err()?;
            let matches = results
                .into_iter()
                .map(|result| (result.buffer, vec![result.range.start..result.range.start]));

            this.update(&mut cx, |this, cx| {
                this.no_results = Some(true);
                this.excerpts.update(cx, |excerpts, cx| {
                    excerpts.clear(cx);
                });
            })
            .ok()?;
            for (buffer, ranges) in matches {
                let mut match_ranges = this
                    .update(&mut cx, |this, cx| {
                        this.no_results = Some(false);
                        this.excerpts.update(cx, |excerpts, cx| {
                            excerpts.stream_excerpts_with_context_lines(buffer, ranges, 3, cx)
                        })
                    })
                    .ok()?;
                while let Some(match_range) = match_ranges.next().await {
                    this.update(&mut cx, |this, cx| {
                        this.match_ranges.push(match_range);
                        while let Ok(Some(match_range)) = match_ranges.try_next() {
                            this.match_ranges.push(match_range);
                        }
                        cx.notify();
                    })
                    .ok()?;
                }
            }

            this.update(&mut cx, |this, cx| {
                this.pending_search.take();
                cx.notify();
            })
            .ok()?;

            None
        }));
        cx.notify();
    }
}

#[derive(Clone, Debug, PartialEq, Eq)]
pub enum ViewEvent {
    UpdateTab,
    Activate,
    EditorEvent(editor::EditorEvent),
    Dismiss,
}

impl EventEmitter<ViewEvent> for ProjectSearchView {}

impl Render for ProjectSearchView {
    type Element = Div;
    fn render(&mut self, cx: &mut ViewContext<Self>) -> Self::Element {
        if self.has_matches() {
            div()
                .flex_1()
                .size_full()
                .child(self.results_editor.clone())
        } else {
            let model = self.model.read(cx);
            let has_no_results = model.no_results.unwrap_or(false);
            let is_search_underway = model.pending_search.is_some();
            let major_text = if is_search_underway {
                Label::new("Searching...")
            } else if has_no_results {
                Label::new("No results for a given query")
            } else {
                Label::new(format!("{} search all files", self.current_mode.label()))
            };
            let major_text = div().justify_center().max_w_96().child(major_text);
            let middle_text = div()
                .items_center()
                .max_w_96()
                .child(Label::new(self.landing_text_minor()).size(LabelSize::Small));
            v_stack().flex_1().size_full().justify_center().child(
                h_stack()
                    .size_full()
                    .justify_center()
                    .child(h_stack().flex_1())
                    .child(v_stack().child(major_text).child(middle_text))
                    .child(h_stack().flex_1()),
            )
        }
    }
}

// impl Entity for ProjectSearchView {
//     type Event = ViewEvent;
// }

// impl View for ProjectSearchView {
//     fn ui_name() -> &'static str {
//         "ProjectSearchView"
//     }

//     fn render(&mut self, cx: &mut ViewContext<Self>) -> AnyElement<Self> {
//         let model = &self.model.read(cx);
//         if model.match_ranges.is_empty() {
//             enum Status {}

//             let theme = theme::current(cx).clone();

//             // If Search is Active -> Major: Searching..., Minor: None
//             // If Semantic -> Major: "Search using Natural Language", Minor: {Status}/n{ex...}/n{ex...}
//             // If Regex -> Major: "Search using Regex", Minor: {ex...}
//             // If Text -> Major: "Text search all files and folders", Minor: {...}

//             let current_mode = self.current_mode;
//             let mut major_text = if model.pending_search.is_some() {
//                 Cow::Borrowed("Searching...")
//             } else if model.no_results.is_some_and(|v| v) {
//                 Cow::Borrowed("No Results")
//             } else {
//                 match current_mode {
//                     SearchMode::Text => Cow::Borrowed("Text search all files and folders"),
//                     SearchMode::Semantic => {
//                         Cow::Borrowed("Search all code objects using Natural Language")
//                     }
//                     SearchMode::Regex => Cow::Borrowed("Regex search all files and folders"),
//                 }
//             };

//             let mut show_minor_text = true;
//             let semantic_status = self.semantic_state.as_ref().and_then(|semantic| {
//                 let status = semantic.index_status;
//                 match status {
//                     SemanticIndexStatus::NotAuthenticated => {
//                         major_text = Cow::Borrowed("Not Authenticated");
//                         show_minor_text = false;
//                         Some(vec![
//                             "API Key Missing: Please set 'OPENAI_API_KEY' in Environment Variables."
//                                 .to_string(), "If you authenticated using the Assistant Panel, please restart Zed to Authenticate.".to_string()])
//                     }
//                     SemanticIndexStatus::Indexed => Some(vec!["Indexing complete".to_string()]),
//                     SemanticIndexStatus::Indexing {
//                         remaining_files,
//                         rate_limit_expiry,
//                     } => {
//                         if remaining_files == 0 {
//                             Some(vec![format!("Indexing...")])
//                         } else {
//                             if let Some(rate_limit_expiry) = rate_limit_expiry {
//                                 let remaining_seconds =
//                                     rate_limit_expiry.duration_since(Instant::now());
//                                 if remaining_seconds > Duration::from_secs(0) {
//                                     Some(vec![format!(
//                                         "Remaining files to index (rate limit resets in {}s): {}",
//                                         remaining_seconds.as_secs(),
//                                         remaining_files
//                                     )])
//                                 } else {
//                                     Some(vec![format!("Remaining files to index: {}", remaining_files)])
//                                 }
//                             } else {
//                                 Some(vec![format!("Remaining files to index: {}", remaining_files)])
//                             }
//                         }
//                     }
//                     SemanticIndexStatus::NotIndexed => None,
//                 }
//             });

//             let minor_text = if let Some(no_results) = model.no_results {
//                 if model.pending_search.is_none() && no_results {
//                     vec!["No results found in this project for the provided query".to_owned()]
//                 } else {
//                     vec![]
//                 }
//             } else {
//                 match current_mode {
//                     SearchMode::Semantic => {
//                         let mut minor_text: Vec<String> = Vec::new();
//                         minor_text.push("".into());
//                         if let Some(semantic_status) = semantic_status {
//                             minor_text.extend(semantic_status);
//                         }
//                         if show_minor_text {
//                             minor_text
//                                 .push("Simply explain the code you are looking to find.".into());
//                             minor_text.push(
//                                 "ex. 'prompt user for permissions to index their project'".into(),
//                             );
//                         }
//                         minor_text
//                     }
//                     _ => vec![
//                         "".to_owned(),
//                         "Include/exclude specific paths with the filter option.".to_owned(),
//                         "Matching exact word and/or casing is available too.".to_owned(),
//                     ],
//                 }
//             };

//             MouseEventHandler::new::<Status, _>(0, cx, |_, _| {
//                 Flex::column()
//                     .with_child(Flex::column().contained().flex(1., true))
//                     .with_child(
//                         Flex::column()
//                             .align_children_center()
//                             .with_child(Label::new(
//                                 major_text,
//                                 theme.search.major_results_status.clone(),
//                             ))
//                             .with_children(
//                                 minor_text.into_iter().map(|x| {
//                                     Label::new(x, theme.search.minor_results_status.clone())
//                                 }),
//                             )
//                             .aligned()
//                             .top()
//                             .contained()
//                             .flex(7., true),
//                     )
//                     .contained()
//                     .with_background_color(theme.editor.background)
//             })
//             .on_down(MouseButton::Left, |_, _, cx| {
//                 cx.focus_parent();
//             })
//             .into_any_named("project search view")
//         } else {
//             ChildView::new(&self.results_editor, cx)
//                 .flex(1., true)
//                 .into_any_named("project search view")
//         }
//     }

//     fn focus_in(&mut self, _: AnyView, cx: &mut ViewContext<Self>) {
//         let handle = cx.weak_handle();
//         cx.update_global(|state: &mut ActiveSearches, cx| {
//             state
//                 .0
//                 .insert(self.model.read(cx).project.downgrade(), handle)
//         });

//         cx.update_global(|state: &mut ActiveSettings, cx| {
//             state.0.insert(
//                 self.model.read(cx).project.downgrade(),
//                 self.current_settings(),
//             );
//         });

//         if cx.is_self_focused() {
//             if self.query_editor_was_focused {
//                 cx.focus(&self.query_editor);
//             } else {
//                 cx.focus(&self.results_editor);
//             }
//         }
//     }
// }

impl FocusableView for ProjectSearchView {
    fn focus_handle(&self, cx: &AppContext) -> gpui::FocusHandle {
        self.results_editor.focus_handle(cx)
    }
}

impl Item for ProjectSearchView {
    type Event = ViewEvent;
    fn tab_tooltip_text(&self, cx: &AppContext) -> Option<SharedString> {
        let query_text = self.query_editor.read(cx).text(cx);

        query_text
            .is_empty()
            .not()
            .then(|| query_text.into())
            .or_else(|| Some("Project Search".into()))
    }

    fn act_as_type<'a>(
        &'a self,
        type_id: TypeId,
        self_handle: &'a View<Self>,
        _: &'a AppContext,
    ) -> Option<AnyView> {
        if type_id == TypeId::of::<Self>() {
            Some(self_handle.clone().into())
        } else if type_id == TypeId::of::<Editor>() {
            Some(self.results_editor.clone().into())
        } else {
            None
        }
    }

    fn deactivated(&mut self, cx: &mut ViewContext<Self>) {
        self.results_editor
            .update(cx, |editor, cx| editor.deactivated(cx));
    }

    fn tab_content(&self, _: Option<usize>, cx: &WindowContext<'_>) -> AnyElement {
        let last_query: Option<SharedString> = self
            .model
            .read(cx)
            .search_history
            .current()
            .as_ref()
            .map(|query| {
                let query_text = util::truncate_and_trailoff(query, MAX_TAB_TITLE_LEN);
                query_text.into()
            });
        let tab_name = last_query
            .filter(|query| !query.is_empty())
            .unwrap_or_else(|| "Project search".into());
        h_stack()
            .child(IconElement::new(Icon::MagnifyingGlass))
            .child(Label::new(tab_name))
            .into_any()
    }

    fn for_each_project_item(
        &self,
        cx: &AppContext,
        f: &mut dyn FnMut(EntityId, &dyn project::Item),
    ) {
        self.results_editor.for_each_project_item(cx, f)
    }

    fn is_singleton(&self, _: &AppContext) -> bool {
        false
    }

    fn can_save(&self, _: &AppContext) -> bool {
        true
    }

    fn is_dirty(&self, cx: &AppContext) -> bool {
        self.results_editor.read(cx).is_dirty(cx)
    }

    fn has_conflict(&self, cx: &AppContext) -> bool {
        self.results_editor.read(cx).has_conflict(cx)
    }

    fn save(
        &mut self,
        project: Model<Project>,
        cx: &mut ViewContext<Self>,
    ) -> Task<anyhow::Result<()>> {
        self.results_editor
            .update(cx, |editor, cx| editor.save(project, cx))
    }

    fn save_as(
        &mut self,
        _: Model<Project>,
        _: PathBuf,
        _: &mut ViewContext<Self>,
    ) -> Task<anyhow::Result<()>> {
        unreachable!("save_as should not have been called")
    }

    fn reload(
        &mut self,
        project: Model<Project>,
        cx: &mut ViewContext<Self>,
    ) -> Task<anyhow::Result<()>> {
        self.results_editor
            .update(cx, |editor, cx| editor.reload(project, cx))
    }

    fn clone_on_split(
        &self,
        _workspace_id: WorkspaceId,
        cx: &mut ViewContext<Self>,
    ) -> Option<View<Self>>
    where
        Self: Sized,
    {
        let model = self.model.update(cx, |model, cx| model.clone(cx));
        Some(cx.build_view(|cx| Self::new(model, cx, None)))
    }

    fn added_to_workspace(&mut self, workspace: &mut Workspace, cx: &mut ViewContext<Self>) {
        self.results_editor
            .update(cx, |editor, cx| editor.added_to_workspace(workspace, cx));
    }

    fn set_nav_history(&mut self, nav_history: ItemNavHistory, cx: &mut ViewContext<Self>) {
        self.results_editor.update(cx, |editor, _| {
            editor.set_nav_history(Some(nav_history));
        });
    }

    fn navigate(&mut self, data: Box<dyn Any>, cx: &mut ViewContext<Self>) -> bool {
        self.results_editor
            .update(cx, |editor, cx| editor.navigate(data, cx))
    }

    fn to_item_events(event: &Self::Event, mut f: impl FnMut(ItemEvent)) {
        match event {
            ViewEvent::UpdateTab => {
                f(ItemEvent::UpdateBreadcrumbs);
                f(ItemEvent::UpdateTab);
            }
            ViewEvent::EditorEvent(editor_event) => {
                Editor::to_item_events(editor_event, f);
            }
            ViewEvent::Dismiss => f(ItemEvent::CloseItem),
            _ => {}
        }
    }

    fn breadcrumb_location(&self) -> ToolbarItemLocation {
        if self.has_matches() {
            ToolbarItemLocation::Secondary
        } else {
            ToolbarItemLocation::Hidden
        }
    }

    fn breadcrumbs(&self, theme: &theme::Theme, cx: &AppContext) -> Option<Vec<BreadcrumbText>> {
        self.results_editor.breadcrumbs(theme, cx)
    }

    fn serialized_item_kind() -> Option<&'static str> {
        None
    }

    fn deserialize(
        _project: Model<Project>,
        _workspace: WeakView<Workspace>,
        _workspace_id: workspace::WorkspaceId,
        _item_id: workspace::ItemId,
        _cx: &mut ViewContext<Pane>,
    ) -> Task<anyhow::Result<View<Self>>> {
        unimplemented!()
    }
}

impl ProjectSearchView {
    fn toggle_filters(&mut self, cx: &mut ViewContext<Self>) {
        self.filters_enabled = !self.filters_enabled;
        cx.update_global(|state: &mut ActiveSettings, cx| {
            state.0.insert(
                self.model.read(cx).project.downgrade(),
                self.current_settings(),
            );
        });
    }

    fn current_settings(&self) -> ProjectSearchSettings {
        ProjectSearchSettings {
            search_options: self.search_options,
            filters_enabled: self.filters_enabled,
            current_mode: self.current_mode,
        }
    }
    fn toggle_search_option(&mut self, option: SearchOptions, cx: &mut ViewContext<Self>) {
        self.search_options.toggle(option);
        cx.update_global(|state: &mut ActiveSettings, cx| {
            state.0.insert(
                self.model.read(cx).project.downgrade(),
                self.current_settings(),
            );
        });
    }

    fn index_project(&mut self, cx: &mut ViewContext<Self>) {
        if let Some(semantic_index) = SemanticIndex::global(cx) {
            // Semantic search uses no options
            self.search_options = SearchOptions::none();

            let project = self.model.read(cx).project.clone();

            semantic_index.update(cx, |semantic_index, cx| {
                semantic_index
                    .index_project(project.clone(), cx)
                    .detach_and_log_err(cx);
            });

            self.semantic_state = Some(SemanticState {
                index_status: semantic_index.read(cx).status(&project),
                maintain_rate_limit: None,
                _subscription: cx.observe(&semantic_index, Self::semantic_index_changed),
            });
            self.semantic_index_changed(semantic_index, cx);
        }
    }

    fn semantic_index_changed(
        &mut self,
        semantic_index: Model<SemanticIndex>,
        cx: &mut ViewContext<Self>,
    ) {
        let project = self.model.read(cx).project.clone();
        if let Some(semantic_state) = self.semantic_state.as_mut() {
            cx.notify();
            semantic_state.index_status = semantic_index.read(cx).status(&project);
            if let SemanticIndexStatus::Indexing {
                rate_limit_expiry: Some(_),
                ..
            } = &semantic_state.index_status
            {
                if semantic_state.maintain_rate_limit.is_none() {
                    semantic_state.maintain_rate_limit =
                        Some(cx.spawn(|this, mut cx| async move {
                            loop {
                                cx.background_executor().timer(Duration::from_secs(1)).await;
                                this.update(&mut cx, |_, cx| cx.notify()).log_err();
                            }
                        }));
                    return;
                }
            } else {
                semantic_state.maintain_rate_limit = None;
            }
        }
    }

    fn clear_search(&mut self, cx: &mut ViewContext<Self>) {
        self.model.update(cx, |model, cx| {
            model.pending_search = None;
            model.no_results = None;
            model.match_ranges.clear();

            model.excerpts.update(cx, |excerpts, cx| {
                excerpts.clear(cx);
            });
        });
    }

    fn activate_search_mode(&mut self, mode: SearchMode, cx: &mut ViewContext<Self>) {
        let previous_mode = self.current_mode;
        if previous_mode == mode {
            return;
        }

        self.clear_search(cx);
        self.current_mode = mode;
        self.active_match_index = None;

        match mode {
            SearchMode::Semantic => {
                let has_permission = self.semantic_permissioned(cx);
                self.active_match_index = None;
                cx.spawn(|this, mut cx| async move {
                    let has_permission = has_permission.await?;

                    if !has_permission {
                        let answer = this.update(&mut cx, |this, cx| {
                            let project = this.model.read(cx).project.clone();
                            let project_name = project
                                .read(cx)
                                .worktree_root_names(cx)
                                .collect::<Vec<&str>>()
                                .join("/");
                            let is_plural =
                                project_name.chars().filter(|letter| *letter == '/').count() > 0;
                            let prompt_text = format!("Would you like to index the '{}' project{} for semantic search? This requires sending code to the OpenAI API", project_name,
                                if is_plural {
                                    "s"
                                } else {""});
                            cx.prompt(
                                PromptLevel::Info,
                                prompt_text.as_str(),
                                &["Continue", "Cancel"],
                            )
                        })?;

                        if answer.await? == 0 {
                            this.update(&mut cx, |this, _| {
                                this.semantic_permissioned = Some(true);
                            })?;
                        } else {
                            this.update(&mut cx, |this, cx| {
                                this.semantic_permissioned = Some(false);
                                debug_assert_ne!(previous_mode, SearchMode::Semantic, "Tried to re-enable semantic search mode after user modal was rejected");
                                this.activate_search_mode(previous_mode, cx);
                            })?;
                            return anyhow::Ok(());
                        }
                    }

                    this.update(&mut cx, |this, cx| {
                        this.index_project(cx);
                    })?;

                    anyhow::Ok(())
                }).detach_and_log_err(cx);
            }
            SearchMode::Regex | SearchMode::Text => {
                self.semantic_state = None;
                self.active_match_index = None;
                self.search(cx);
            }
        }

        cx.update_global(|state: &mut ActiveSettings, cx| {
            state.0.insert(
                self.model.read(cx).project.downgrade(),
                self.current_settings(),
            );
        });

        cx.notify();
    }
    fn replace_next(&mut self, _: &ReplaceNext, cx: &mut ViewContext<Self>) {
        let model = self.model.read(cx);
        if let Some(query) = model.active_query.as_ref() {
            if model.match_ranges.is_empty() {
                return;
            }
            if let Some(active_index) = self.active_match_index {
                let query = query.clone().with_replacement(self.replacement(cx));
                self.results_editor.replace(
                    &(Box::new(model.match_ranges[active_index].clone()) as _),
                    &query,
                    cx,
                );
                self.select_match(Direction::Next, cx)
            }
        }
    }
    pub fn replacement(&self, cx: &AppContext) -> String {
        self.replacement_editor.read(cx).text(cx)
    }
    fn replace_all(&mut self, _: &ReplaceAll, cx: &mut ViewContext<Self>) {
        let model = self.model.read(cx);
        if let Some(query) = model.active_query.as_ref() {
            if model.match_ranges.is_empty() {
                return;
            }
            if self.active_match_index.is_some() {
                let query = query.clone().with_replacement(self.replacement(cx));
                let matches = model
                    .match_ranges
                    .iter()
                    .map(|item| Box::new(item.clone()) as _)
                    .collect::<Vec<_>>();
                for item in matches {
                    self.results_editor.replace(&item, &query, cx);
                }
            }
        }
    }

    fn new(
        model: Model<ProjectSearch>,
        cx: &mut ViewContext<Self>,
        settings: Option<ProjectSearchSettings>,
    ) -> Self {
        let project;
        let excerpts;
        let mut replacement_text = None;
        let mut query_text = String::new();

        // Read in settings if available
        let (mut options, current_mode, filters_enabled) = if let Some(settings) = settings {
            (
                settings.search_options,
                settings.current_mode,
                settings.filters_enabled,
            )
        } else {
            (SearchOptions::NONE, Default::default(), false)
        };

        {
            let model = model.read(cx);
            project = model.project.clone();
            excerpts = model.excerpts.clone();
            if let Some(active_query) = model.active_query.as_ref() {
                query_text = active_query.as_str().to_string();
                replacement_text = active_query.replacement().map(ToOwned::to_owned);
                options = SearchOptions::from_query(active_query);
            }
        }
        cx.observe(&model, |this, _, cx| this.model_changed(cx))
            .detach();

        let query_editor = cx.build_view(|cx| {
            let mut editor = Editor::single_line(cx);
            editor.set_placeholder_text("Text search all files", cx);
            editor.set_text(query_text, cx);
            editor
        });
        // Subscribe to query_editor in order to reraise editor events for workspace item activation purposes
        cx.subscribe(&query_editor, |_, _, event: &EditorEvent, cx| {
            cx.emit(ViewEvent::EditorEvent(event.clone()))
        })
        .detach();
        let replacement_editor = cx.build_view(|cx| {
            let mut editor = Editor::single_line(cx);
            editor.set_placeholder_text("Replace in project..", cx);
            if let Some(text) = replacement_text {
                editor.set_text(text, cx);
            }
            editor
        });
        let results_editor = cx.build_view(|cx| {
            let mut editor = Editor::for_multibuffer(excerpts, Some(project.clone()), cx);
            editor.set_searchable(false);
            editor
        });
        cx.observe(&results_editor, |_, _, cx| cx.emit(ViewEvent::UpdateTab))
            .detach();

        cx.subscribe(&results_editor, |this, _, event: &EditorEvent, cx| {
            if matches!(event, editor::EditorEvent::SelectionsChanged { .. }) {
                this.update_match_index(cx);
            }
            // Reraise editor events for workspace item activation purposes
            cx.emit(ViewEvent::EditorEvent(event.clone()));
        })
        .detach();

        let included_files_editor = cx.build_view(|cx| {
            let mut editor = Editor::single_line(cx);
            editor.set_placeholder_text("Include: crates/**/*.toml", cx);

            editor
        });
        // Subscribe to include_files_editor in order to reraise editor events for workspace item activation purposes
        cx.subscribe(&included_files_editor, |_, _, event: &EditorEvent, cx| {
            cx.emit(ViewEvent::EditorEvent(event.clone()))
        })
        .detach();

        let excluded_files_editor = cx.build_view(|cx| {
            let mut editor = Editor::single_line(cx);
            editor.set_placeholder_text("Exclude: vendor/*, *.lock", cx);

            editor
        });
        // Subscribe to excluded_files_editor in order to reraise editor events for workspace item activation purposes
        cx.subscribe(&excluded_files_editor, |_, _, event: &EditorEvent, cx| {
            cx.emit(ViewEvent::EditorEvent(event.clone()))
        })
        .detach();

        // Check if Worktrees have all been previously indexed
        let mut this = ProjectSearchView {
            replacement_editor,
            search_id: model.read(cx).search_id,
            model,
            query_editor,
            results_editor,
            semantic_state: None,
            semantic_permissioned: None,
            search_options: options,
            panels_with_errors: HashSet::new(),
            active_match_index: None,
            query_editor_was_focused: false,
            included_files_editor,
            excluded_files_editor,
            filters_enabled,
            current_mode,
            replace_enabled: false,
        };
        this.model_changed(cx);
        this
    }

    fn semantic_permissioned(&mut self, cx: &mut ViewContext<Self>) -> Task<Result<bool>> {
        if let Some(value) = self.semantic_permissioned {
            return Task::ready(Ok(value));
        }

        SemanticIndex::global(cx)
            .map(|semantic| {
                let project = self.model.read(cx).project.clone();
                semantic.update(cx, |this, cx| this.project_previously_indexed(&project, cx))
            })
            .unwrap_or(Task::ready(Ok(false)))
    }
    pub fn new_search_in_directory(
        workspace: &mut Workspace,
        dir_entry: &Entry,
        cx: &mut ViewContext<Workspace>,
    ) {
        if !dir_entry.is_dir() {
            return;
        }
        let Some(filter_str) = dir_entry.path.to_str() else {
            return;
        };

        let model = cx.build_model(|cx| ProjectSearch::new(workspace.project().clone(), cx));
        let search = cx.build_view(|cx| ProjectSearchView::new(model, cx, None));
        workspace.add_item(Box::new(search.clone()), cx);
        search.update(cx, |search, cx| {
            search
                .included_files_editor
                .update(cx, |editor, cx| editor.set_text(filter_str, cx));
            search.filters_enabled = true;
            search.focus_query_editor(cx)
        });
    }

    // Add another search tab to the workspace.
    fn deploy(
        workspace: &mut Workspace,
        _: &workspace::NewSearch,
        cx: &mut ViewContext<Workspace>,
    ) {
        // Clean up entries for dropped projects
        cx.update_global(|state: &mut ActiveSearches, _cx| {
            state.0.retain(|project, _| project.is_upgradable())
        });

<<<<<<< HEAD
        let active_search = cx
            .global::<ActiveSearches>()
            .0
            .get(&workspace.project().downgrade())
            .and_then(WeakView::upgrade);

        let existing = active_search
            .and_then(|active_search| {
                workspace
                    .items_of_type::<ProjectSearchView>(cx)
                    .find(|search| search == &active_search)
            })
            .or_else(|| workspace.item_of_type::<ProjectSearchView>(cx));

=======
>>>>>>> db39c3d5
        let query = workspace.active_item(cx).and_then(|item| {
            let editor = item.act_as::<Editor>(cx)?;
            let query = editor.query_suggestion(cx);
            if query.is_empty() {
                None
            } else {
                Some(query)
            }
        });

        let settings = cx
            .global::<ActiveSettings>()
            .0
            .get(&workspace.project().downgrade());

        let settings = if let Some(settings) = settings {
            Some(settings.clone())
        } else {
            None
        };

<<<<<<< HEAD
            let model = cx.build_model(|cx| ProjectSearch::new(workspace.project().clone(), cx));
            let view = cx.build_view(|cx| ProjectSearchView::new(model, cx, settings));
=======
        let model = cx.add_model(|cx| ProjectSearch::new(workspace.project().clone(), cx));
        let search = cx.add_view(|cx| ProjectSearchView::new(model, cx, settings));
>>>>>>> db39c3d5

        workspace.add_item(Box::new(search.clone()), cx);

        search.update(cx, |search, cx| {
            if let Some(query) = query {
                search.set_query(&query, cx);
            }
            search.focus_query_editor(cx)
        });
    }

    fn search(&mut self, cx: &mut ViewContext<Self>) {
        let mode = self.current_mode;
        match mode {
            SearchMode::Semantic => {
                if self.semantic_state.is_some() {
                    if let Some(query) = self.build_search_query(cx) {
                        self.model
                            .update(cx, |model, cx| model.semantic_search(query.as_inner(), cx));
                    }
                }
            }

            _ => {
                if let Some(query) = self.build_search_query(cx) {
                    self.model.update(cx, |model, cx| model.search(query, cx));
                }
            }
        }
    }

    fn build_search_query(&mut self, cx: &mut ViewContext<Self>) -> Option<SearchQuery> {
        let text = self.query_editor.read(cx).text(cx);
        let included_files =
            match Self::parse_path_matches(&self.included_files_editor.read(cx).text(cx)) {
                Ok(included_files) => {
                    self.panels_with_errors.remove(&InputPanel::Include);
                    included_files
                }
                Err(_e) => {
                    self.panels_with_errors.insert(InputPanel::Include);
                    cx.notify();
                    return None;
                }
            };
        let excluded_files =
            match Self::parse_path_matches(&self.excluded_files_editor.read(cx).text(cx)) {
                Ok(excluded_files) => {
                    self.panels_with_errors.remove(&InputPanel::Exclude);
                    excluded_files
                }
                Err(_e) => {
                    self.panels_with_errors.insert(InputPanel::Exclude);
                    cx.notify();
                    return None;
                }
            };
        let current_mode = self.current_mode;
        match current_mode {
            SearchMode::Regex => {
                match SearchQuery::regex(
                    text,
                    self.search_options.contains(SearchOptions::WHOLE_WORD),
                    self.search_options.contains(SearchOptions::CASE_SENSITIVE),
                    self.search_options.contains(SearchOptions::INCLUDE_IGNORED),
                    included_files,
                    excluded_files,
                ) {
                    Ok(query) => {
                        self.panels_with_errors.remove(&InputPanel::Query);
                        Some(query)
                    }
                    Err(_e) => {
                        self.panels_with_errors.insert(InputPanel::Query);
                        cx.notify();
                        None
                    }
                }
            }
            _ => match SearchQuery::text(
                text,
                self.search_options.contains(SearchOptions::WHOLE_WORD),
                self.search_options.contains(SearchOptions::CASE_SENSITIVE),
                self.search_options.contains(SearchOptions::INCLUDE_IGNORED),
                included_files,
                excluded_files,
            ) {
                Ok(query) => {
                    self.panels_with_errors.remove(&InputPanel::Query);
                    Some(query)
                }
                Err(_e) => {
                    self.panels_with_errors.insert(InputPanel::Query);
                    cx.notify();
                    None
                }
            },
        }
    }

    fn parse_path_matches(text: &str) -> anyhow::Result<Vec<PathMatcher>> {
        text.split(',')
            .map(str::trim)
            .filter(|maybe_glob_str| !maybe_glob_str.is_empty())
            .map(|maybe_glob_str| {
                PathMatcher::new(maybe_glob_str)
                    .with_context(|| format!("parsing {maybe_glob_str} as path matcher"))
            })
            .collect()
    }

    fn select_match(&mut self, direction: Direction, cx: &mut ViewContext<Self>) {
        if let Some(index) = self.active_match_index {
            let match_ranges = self.model.read(cx).match_ranges.clone();
            let new_index = self.results_editor.update(cx, |editor, cx| {
                editor.match_index_for_direction(&match_ranges, index, direction, 1, cx)
            });

            let range_to_select = match_ranges[new_index].clone();
            self.results_editor.update(cx, |editor, cx| {
                let range_to_select = editor.range_for_match(&range_to_select);
                editor.unfold_ranges([range_to_select.clone()], false, true, cx);
                editor.change_selections(Some(Autoscroll::fit()), cx, |s| {
                    s.select_ranges([range_to_select])
                });
            });
        }
    }

    fn focus_query_editor(&mut self, cx: &mut ViewContext<Self>) {
        self.query_editor.update(cx, |query_editor, cx| {
            query_editor.select_all(&SelectAll, cx);
        });
        self.query_editor_was_focused = true;
        let editor_handle = self.query_editor.focus_handle(cx);
        cx.focus(&editor_handle);
    }

    fn set_query(&mut self, query: &str, cx: &mut ViewContext<Self>) {
        self.query_editor
            .update(cx, |query_editor, cx| query_editor.set_text(query, cx));
    }

    fn focus_results_editor(&mut self, cx: &mut ViewContext<Self>) {
        self.query_editor.update(cx, |query_editor, cx| {
            let cursor = query_editor.selections.newest_anchor().head();
            query_editor.change_selections(None, cx, |s| s.select_ranges([cursor.clone()..cursor]));
        });
        self.query_editor_was_focused = false;
        let results_handle = self.results_editor.focus_handle(cx);
        cx.focus(&results_handle);
    }

    fn model_changed(&mut self, cx: &mut ViewContext<Self>) {
        let match_ranges = self.model.read(cx).match_ranges.clone();
        if match_ranges.is_empty() {
            self.active_match_index = None;
        } else {
            self.active_match_index = Some(0);
            self.update_match_index(cx);
            let prev_search_id = mem::replace(&mut self.search_id, self.model.read(cx).search_id);
            let is_new_search = self.search_id != prev_search_id;
            self.results_editor.update(cx, |editor, cx| {
                if is_new_search {
                    let range_to_select = match_ranges
                        .first()
                        .clone()
                        .map(|range| editor.range_for_match(range));
                    editor.change_selections(Some(Autoscroll::fit()), cx, |s| {
                        s.select_ranges(range_to_select)
                    });
                }
                editor.highlight_background::<Self>(
                    match_ranges,
                    |theme| theme.search_match_background,
                    cx,
                );
            });
            if is_new_search && self.query_editor.focus_handle(cx).is_focused(cx) {
                self.focus_results_editor(cx);
            }
        }

        cx.emit(ViewEvent::UpdateTab);
        cx.notify();
    }

    fn update_match_index(&mut self, cx: &mut ViewContext<Self>) {
        let results_editor = self.results_editor.read(cx);
        let new_index = active_match_index(
            &self.model.read(cx).match_ranges,
            &results_editor.selections.newest_anchor().head(),
            &results_editor.buffer().read(cx).snapshot(cx),
        );
        if self.active_match_index != new_index {
            self.active_match_index = new_index;
            cx.notify();
        }
    }

    pub fn has_matches(&self) -> bool {
        self.active_match_index.is_some()
    }

    fn landing_text_minor(&self) -> SharedString {
        match self.current_mode {
            SearchMode::Text | SearchMode::Regex => "Include/exclude specific paths with the filter option. Matching exact word and/or casing is available too.".into(),
            SearchMode::Semantic => ".Simply explain the code you are looking to find. ex. 'prompt user for permissions to index their project'".into()
        }
    }
}

impl Default for ProjectSearchBar {
    fn default() -> Self {
        Self::new()
    }
}

impl ProjectSearchBar {
    pub fn new() -> Self {
        Self {
            active_project_search: Default::default(),
            subscription: Default::default(),
        }
    }
    fn cycle_mode(&self, _: &CycleMode, cx: &mut ViewContext<Self>) {
        if let Some(view) = self.active_project_search.as_ref() {
            view.update(cx, |this, cx| {
                // todo: po: 2nd argument of `next_mode` should be `SemanticIndex::enabled(cx))`, but we need to flesh out port of semantic_index first.
                let new_mode = crate::mode::next_mode(&this.current_mode, false);
                this.activate_search_mode(new_mode, cx);
                let editor_handle = this.query_editor.focus_handle(cx);
                cx.focus(&editor_handle);
            });
        }
    }
    fn confirm(&mut self, _: &Confirm, cx: &mut ViewContext<Self>) {
        if let Some(search_view) = self.active_project_search.as_ref() {
            search_view.update(cx, |search_view, cx| {
                if !search_view
                    .replacement_editor
                    .focus_handle(cx)
                    .is_focused(cx)
                {
                    cx.stop_propagation();
                    search_view.search(cx);
                }
            });
        }
    }

    fn search_in_new(workspace: &mut Workspace, _: &SearchInNew, cx: &mut ViewContext<Workspace>) {
        if let Some(search_view) = workspace
            .active_item(cx)
            .and_then(|item| item.downcast::<ProjectSearchView>())
        {
            let new_query = search_view.update(cx, |search_view, cx| {
                let new_query = search_view.build_search_query(cx);
                if new_query.is_some() {
                    if let Some(old_query) = search_view.model.read(cx).active_query.clone() {
                        search_view.query_editor.update(cx, |editor, cx| {
                            editor.set_text(old_query.as_str(), cx);
                        });
                        search_view.search_options = SearchOptions::from_query(&old_query);
                    }
                }
                new_query
            });
            if let Some(new_query) = new_query {
                let model = cx.build_model(|cx| {
                    let mut model = ProjectSearch::new(workspace.project().clone(), cx);
                    model.search(new_query, cx);
                    model
                });
                workspace.add_item(
                    Box::new(cx.build_view(|cx| ProjectSearchView::new(model, cx, None))),
                    cx,
                );
            }
        }
    }

    fn tab(&mut self, _: &editor::Tab, cx: &mut ViewContext<Self>) {
        self.cycle_field(Direction::Next, cx);
    }

    fn tab_previous(&mut self, _: &editor::TabPrev, cx: &mut ViewContext<Self>) {
        self.cycle_field(Direction::Prev, cx);
    }

    fn cycle_field(&mut self, direction: Direction, cx: &mut ViewContext<Self>) {
        let active_project_search = match &self.active_project_search {
            Some(active_project_search) => active_project_search,

            None => {
                return;
            }
        };

        active_project_search.update(cx, |project_view, cx| {
            let mut views = vec![&project_view.query_editor];
            if project_view.filters_enabled {
                views.extend([
                    &project_view.included_files_editor,
                    &project_view.excluded_files_editor,
                ]);
            }
            if project_view.replace_enabled {
                views.push(&project_view.replacement_editor);
            }
            let current_index = match views
                .iter()
                .enumerate()
                .find(|(_, view)| view.focus_handle(cx).is_focused(cx))
            {
                Some((index, _)) => index,

                None => {
                    return;
                }
            };

            let new_index = match direction {
                Direction::Next => (current_index + 1) % views.len(),
                Direction::Prev if current_index == 0 => views.len() - 1,
                Direction::Prev => (current_index - 1) % views.len(),
            };
            let next_focus_handle = views[new_index].focus_handle(cx);
            cx.focus(&next_focus_handle);
            cx.stop_propagation();
        });
    }

    fn toggle_search_option(&mut self, option: SearchOptions, cx: &mut ViewContext<Self>) -> bool {
        if let Some(search_view) = self.active_project_search.as_ref() {
            search_view.update(cx, |search_view, cx| {
                search_view.toggle_search_option(option, cx);
                search_view.search(cx);
            });

            cx.notify();
            true
        } else {
            false
        }
    }
    fn toggle_replace(&mut self, _: &ToggleReplace, cx: &mut ViewContext<Self>) {
        if let Some(search) = &self.active_project_search {
            search.update(cx, |this, cx| {
                this.replace_enabled = !this.replace_enabled;
                let editor_to_focus = if !this.replace_enabled {
                    this.query_editor.focus_handle(cx)
                } else {
                    this.replacement_editor.focus_handle(cx)
                };
                cx.focus(&editor_to_focus);
                cx.notify();
            });
        }
    }

    fn toggle_filters(&mut self, cx: &mut ViewContext<Self>) -> bool {
        if let Some(search_view) = self.active_project_search.as_ref() {
            search_view.update(cx, |search_view, cx| {
                search_view.toggle_filters(cx);
                search_view
                    .included_files_editor
                    .update(cx, |_, cx| cx.notify());
                search_view
                    .excluded_files_editor
                    .update(cx, |_, cx| cx.notify());
                cx.refresh();
                cx.notify();
            });
            cx.notify();
            true
        } else {
            false
        }
    }

    fn activate_search_mode(&self, mode: SearchMode, cx: &mut ViewContext<Self>) {
        // Update Current Mode
        if let Some(search_view) = self.active_project_search.as_ref() {
            search_view.update(cx, |search_view, cx| {
                search_view.activate_search_mode(mode, cx);
            });
            cx.notify();
        }
    }

    fn is_option_enabled(&self, option: SearchOptions, cx: &AppContext) -> bool {
        if let Some(search) = self.active_project_search.as_ref() {
            search.read(cx).search_options.contains(option)
        } else {
            false
        }
    }

    fn next_history_query(&mut self, _: &NextHistoryQuery, cx: &mut ViewContext<Self>) {
        if let Some(search_view) = self.active_project_search.as_ref() {
            search_view.update(cx, |search_view, cx| {
                let new_query = search_view.model.update(cx, |model, _| {
                    if let Some(new_query) = model.search_history.next().map(str::to_string) {
                        new_query
                    } else {
                        model.search_history.reset_selection();
                        String::new()
                    }
                });
                search_view.set_query(&new_query, cx);
            });
        }
    }

    fn previous_history_query(&mut self, _: &PreviousHistoryQuery, cx: &mut ViewContext<Self>) {
        if let Some(search_view) = self.active_project_search.as_ref() {
            search_view.update(cx, |search_view, cx| {
                if search_view.query_editor.read(cx).text(cx).is_empty() {
                    if let Some(new_query) = search_view
                        .model
                        .read(cx)
                        .search_history
                        .current()
                        .map(str::to_string)
                    {
                        search_view.set_query(&new_query, cx);
                        return;
                    }
                }

                if let Some(new_query) = search_view.model.update(cx, |model, _| {
                    model.search_history.previous().map(str::to_string)
                }) {
                    search_view.set_query(&new_query, cx);
                }
            });
        }
    }
    fn new_placeholder_text(&self, cx: &mut ViewContext<Self>) -> Option<String> {
        let previous_query_keystrokes = cx
            .bindings_for_action(&PreviousHistoryQuery {})
            .into_iter()
            .next()
            .map(|binding| {
                binding
                    .keystrokes()
                    .iter()
                    .map(|k| k.to_string())
                    .collect::<Vec<_>>()
            });
        let next_query_keystrokes = cx
            .bindings_for_action(&NextHistoryQuery {})
            .into_iter()
            .next()
            .map(|binding| {
                binding
                    .keystrokes()
                    .iter()
                    .map(|k| k.to_string())
                    .collect::<Vec<_>>()
            });
        let new_placeholder_text = match (previous_query_keystrokes, next_query_keystrokes) {
            (Some(previous_query_keystrokes), Some(next_query_keystrokes)) => Some(format!(
                "Search ({}/{} for previous/next query)",
                previous_query_keystrokes.join(" "),
                next_query_keystrokes.join(" ")
            )),
            (None, Some(next_query_keystrokes)) => Some(format!(
                "Search ({} for next query)",
                next_query_keystrokes.join(" ")
            )),
            (Some(previous_query_keystrokes), None) => Some(format!(
                "Search ({} for previous query)",
                previous_query_keystrokes.join(" ")
            )),
            (None, None) => None,
        };
        new_placeholder_text
    }
}

impl Render for ProjectSearchBar {
    type Element = Div;

    fn render(&mut self, cx: &mut ViewContext<Self>) -> Self::Element {
        let Some(search) = self.active_project_search.clone() else {
            return div();
        };
        let mut key_context = KeyContext::default();
        key_context.add("ProjectSearchBar");
        if let Some(placeholder_text) = self.new_placeholder_text(cx) {
            search.update(cx, |search, cx| {
                search.query_editor.update(cx, |this, cx| {
                    this.set_placeholder_text(placeholder_text, cx)
                })
            });
        }
        let search = search.read(cx);

        let query_column = v_stack()
            //.flex_1()
            .child(
                h_stack()
                    .min_w_80()
                    .on_action(cx.listener(|this, action, cx| this.confirm(action, cx)))
                    .on_action(
                        cx.listener(|this, action, cx| this.previous_history_query(action, cx)),
                    )
                    .on_action(cx.listener(|this, action, cx| this.next_history_query(action, cx)))
                    .child(IconElement::new(Icon::MagnifyingGlass))
                    .child(search.query_editor.clone())
                    .child(
                        h_stack()
                            .child(
                                IconButton::new("project-search-filter-button", Icon::Filter)
                                    .tooltip(|cx| {
                                        Tooltip::for_action("Toggle filters", &ToggleFilters, cx)
                                    })
                                    .on_click(cx.listener(|this, _, cx| {
                                        this.toggle_filters(cx);
                                    }))
                                    .selected(
                                        self.active_project_search
                                            .as_ref()
                                            .map(|search| search.read(cx).filters_enabled)
                                            .unwrap_or_default(),
                                    ),
                            )
                            .child(
                                IconButton::new(
                                    "project-search-case-sensitive",
                                    Icon::CaseSensitive,
                                )
                                .tooltip(|cx| {
                                    Tooltip::for_action(
                                        "Toggle case sensitive",
                                        &ToggleCaseSensitive,
                                        cx,
                                    )
                                })
                                .selected(self.is_option_enabled(SearchOptions::CASE_SENSITIVE, cx))
                                .on_click(cx.listener(
                                    |this, _, cx| {
                                        this.toggle_search_option(
                                            SearchOptions::CASE_SENSITIVE,
                                            cx,
                                        );
                                    },
                                )),
                            )
                            .child(
                                IconButton::new("project-search-whole-word", Icon::WholeWord)
                                    .tooltip(|cx| {
                                        Tooltip::for_action(
                                            "Toggle whole word",
                                            &ToggleWholeWord,
                                            cx,
                                        )
                                    })
                                    .selected(self.is_option_enabled(SearchOptions::WHOLE_WORD, cx))
                                    .on_click(cx.listener(|this, _, cx| {
                                        this.toggle_search_option(SearchOptions::WHOLE_WORD, cx);
                                    })),
                            ),
                    )
                    .border_2()
                    .bg(white())
                    .rounded_lg(),
            )
            .when(search.filters_enabled, |this| {
                this.child(
                    h_stack()
                        .mt_2()
                        .flex_1()
                        .justify_between()
                        .child(
                            h_stack()
                                .flex_1()
                                .border_1()
                                .mr_2()
                                .child(search.included_files_editor.clone()),
                        )
                        .child(
                            h_stack()
                                .flex_1()
                                .border_1()
                                .ml_2()
                                .child(search.excluded_files_editor.clone()),
                        ),
                )
            });
        let mode_column = v_stack().items_start().justify_start().child(
            h_stack()
                .child(
                    h_stack()
                        .child(
                            Button::new("project-search-text-button", "Text")
                                .selected(search.current_mode == SearchMode::Text)
                                .on_click(cx.listener(|this, _, cx| {
                                    this.activate_search_mode(SearchMode::Text, cx)
                                }))
                                .tooltip(|cx| {
                                    Tooltip::for_action("Toggle text search", &ActivateTextMode, cx)
                                }),
                        )
                        .child(
                            Button::new("project-search-regex-button", "Regex")
                                .selected(search.current_mode == SearchMode::Regex)
                                .on_click(cx.listener(|this, _, cx| {
                                    this.activate_search_mode(SearchMode::Regex, cx)
                                }))
                                .tooltip(|cx| {
                                    Tooltip::for_action(
                                        "Toggle regular expression search",
                                        &ActivateRegexMode,
                                        cx,
                                    )
                                }),
                        ),
                )
                .child(
                    IconButton::new("project-search-toggle-replace", Icon::Replace)
                        .on_click(cx.listener(|this, _, cx| {
                            this.toggle_replace(&ToggleReplace, cx);
                        }))
                        .tooltip(|cx| Tooltip::for_action("Toggle replace", &ToggleReplace, cx)),
                ),
        );
        let replace_column = if search.replace_enabled {
            h_stack()
                .p_1()
                .flex_1()
                .border_2()
                .rounded_lg()
                .child(IconElement::new(Icon::Replace).size(ui::IconSize::Small))
                .child(search.replacement_editor.clone())
        } else {
            // Fill out the space if we don't have a replacement editor.
            h_stack().flex_1()
        };
        let actions_column = h_stack()
            .when(search.replace_enabled, |this| {
                this.children([
                    IconButton::new("project-search-replace-next", Icon::ReplaceNext)
                        .on_click(cx.listener(|this, _, cx| {
                            if let Some(search) = this.active_project_search.as_ref() {
                                search.update(cx, |this, cx| {
                                    this.replace_next(&ReplaceNext, cx);
                                })
                            }
                        }))
                        .tooltip(|cx| Tooltip::for_action("Replace next match", &ReplaceNext, cx)),
                    IconButton::new("project-search-replace-all", Icon::ReplaceAll)
                        .on_click(cx.listener(|this, _, cx| {
                            if let Some(search) = this.active_project_search.as_ref() {
                                search.update(cx, |this, cx| {
                                    this.replace_all(&ReplaceAll, cx);
                                })
                            }
                        }))
                        .tooltip(|cx| Tooltip::for_action("Replace all matches", &ReplaceAll, cx)),
                ])
            })
            .when_some(search.active_match_index, |mut this, index| {
                let index = index + 1;
                let match_quantity = search.model.read(cx).match_ranges.len();
                if match_quantity > 0 {
                    debug_assert!(match_quantity >= index);
                    this = this.child(Label::new(format!("{index}/{match_quantity}")))
                }
                this
            })
            .children([
                IconButton::new("project-search-prev-match", Icon::ChevronLeft)
                    .disabled(search.active_match_index.is_none())
                    .on_click(cx.listener(|this, _, cx| {
                        if let Some(search) = this.active_project_search.as_ref() {
                            search.update(cx, |this, cx| {
                                this.select_match(Direction::Prev, cx);
                            })
                        }
                    }))
                    .tooltip(|cx| {
                        Tooltip::for_action("Go to previous match", &SelectPrevMatch, cx)
                    }),
                IconButton::new("project-search-next-match", Icon::ChevronRight)
                    .disabled(search.active_match_index.is_none())
                    .on_click(cx.listener(|this, _, cx| {
                        if let Some(search) = this.active_project_search.as_ref() {
                            search.update(cx, |this, cx| {
                                this.select_match(Direction::Next, cx);
                            })
                        }
                    }))
                    .tooltip(|cx| Tooltip::for_action("Go to next match", &SelectNextMatch, cx)),
            ]);
        h_stack()
            .key_context(key_context)
            .size_full()
            .p_1()
            .m_2()
            .justify_between()
            .on_action(cx.listener(|this, _: &ToggleFilters, cx| {
                this.toggle_filters(cx);
            }))
            .on_action(cx.listener(|this, _: &ToggleWholeWord, cx| {
                this.toggle_search_option(SearchOptions::WHOLE_WORD, cx);
            }))
            .on_action(cx.listener(|this, _: &ToggleCaseSensitive, cx| {
                this.toggle_search_option(SearchOptions::CASE_SENSITIVE, cx);
            }))
            .on_action(cx.listener(|this, action, cx| {
                this.toggle_replace(action, cx);
            }))
            .on_action(cx.listener(|this, _: &ActivateTextMode, cx| {
                this.activate_search_mode(SearchMode::Text, cx)
            }))
            .on_action(cx.listener(|this, _: &ActivateRegexMode, cx| {
                this.activate_search_mode(SearchMode::Regex, cx)
            }))
            .on_action(cx.listener(|this, action, cx| {
                if let Some(search) = this.active_project_search.as_ref() {
                    search.update(cx, |this, cx| {
                        this.replace_next(action, cx);
                    })
                }
            }))
            .on_action(cx.listener(|this, action, cx| {
                if let Some(search) = this.active_project_search.as_ref() {
                    search.update(cx, |this, cx| {
                        this.replace_all(action, cx);
                    })
                }
            }))
            .on_action(cx.listener(|this, action, cx| {
                this.tab(action, cx);
            }))
            .on_action(cx.listener(|this, action, cx| {
                this.tab_previous(action, cx);
            }))
            .on_action(cx.listener(|this, action, cx| {
                this.cycle_mode(action, cx);
            }))
            .child(query_column)
            .child(mode_column)
            .child(replace_column)
            .child(actions_column)
    }
}
// impl Entity for ProjectSearchBar {
//     type Event = ();
// }

// impl View for ProjectSearchBar {
//     fn ui_name() -> &'static str {
//         "ProjectSearchBar"
//     }

//     fn update_keymap_context(
//         &self,
//         keymap: &mut gpui::keymap_matcher::KeymapContext,
//         cx: &AppContext,
//     ) {
//         Self::reset_to_default_keymap_context(keymap);
//         let in_replace = self
//             .active_project_search
//             .as_ref()
//             .map(|search| {
//                 search
//                     .read(cx)
//                     .replacement_editor
//                     .read_with(cx, |_, cx| cx.is_self_focused())
//             })
//             .flatten()
//             .unwrap_or(false);
//         if in_replace {
//             keymap.add_identifier("in_replace");
//         }
//     }

//     fn render(&mut self, cx: &mut ViewContext<Self>) -> AnyElement<Self> {
//         if let Some(_search) = self.active_project_search.as_ref() {
//             let search = _search.read(cx);
//             let theme = theme::current(cx).clone();
//             let query_container_style = if search.panels_with_errors.contains(&InputPanel::Query) {
//                 theme.search.invalid_editor
//             } else {
//                 theme.search.editor.input.container
//             };

//             let search = _search.read(cx);
//             let filter_button = render_option_button_icon(
//                 search.filters_enabled,
//                 "icons/filter.svg",
//                 0,
//                 "Toggle filters",
//                 Box::new(ToggleFilters),
//                 move |_, this, cx| {
//                     this.toggle_filters(cx);
//                 },
//                 cx,
//             );

//             let search = _search.read(cx);
//             let is_semantic_available = SemanticIndex::enabled(cx);
//             let is_semantic_disabled = search.semantic_state.is_none();
//             let icon_style = theme.search.editor_icon.clone();
//             let is_active = search.active_match_index.is_some();

//             let render_option_button_icon = |path, option, cx: &mut ViewContext<Self>| {
//                 crate::search_bar::render_option_button_icon(
//                     self.is_option_enabled(option, cx),
//                     path,
//                     option.bits as usize,
//                     format!("Toggle {}", option.label()),
//                     option.to_toggle_action(),
//                     move |_, this, cx| {
//                         this.toggle_search_option(option, cx);
//                     },
//                     cx,
//                 )
//             };
//             let case_sensitive = is_semantic_disabled.then(|| {
//                 render_option_button_icon(
//                     "icons/case_insensitive.svg",
//                     SearchOptions::CASE_SENSITIVE,
//                     cx,
//                 )
//             });

//             let whole_word = is_semantic_disabled.then(|| {
//                 render_option_button_icon("icons/word_search.svg", SearchOptions::WHOLE_WORD, cx)
//             });

//             let include_ignored = is_semantic_disabled.then(|| {
//                 render_option_button_icon(
//                     "icons/file_icons/git.svg",
//                     SearchOptions::INCLUDE_IGNORED,
//                     cx,
//                 )
//             });

//             let search_button_for_mode = |mode, side, cx: &mut ViewContext<ProjectSearchBar>| {
//                 let is_active = if let Some(search) = self.active_project_search.as_ref() {
//                     let search = search.read(cx);
//                     search.current_mode == mode
//                 } else {
//                     false
//                 };
//                 render_search_mode_button(
//                     mode,
//                     side,
//                     is_active,
//                     move |_, this, cx| {
//                         this.activate_search_mode(mode, cx);
//                     },
//                     cx,
//                 )
//             };

//             let search = _search.read(cx);

//             let include_container_style =
//                 if search.panels_with_errors.contains(&InputPanel::Include) {
//                     theme.search.invalid_include_exclude_editor
//                 } else {
//                     theme.search.include_exclude_editor.input.container
//                 };

//             let exclude_container_style =
//                 if search.panels_with_errors.contains(&InputPanel::Exclude) {
//                     theme.search.invalid_include_exclude_editor
//                 } else {
//                     theme.search.include_exclude_editor.input.container
//                 };

//             let matches = search.active_match_index.map(|match_ix| {
//                 Label::new(
//                     format!(
//                         "{}/{}",
//                         match_ix + 1,
//                         search.model.read(cx).match_ranges.len()
//                     ),
//                     theme.search.match_index.text.clone(),
//                 )
//                 .contained()
//                 .with_style(theme.search.match_index.container)
//                 .aligned()
//             });
//             let should_show_replace_input = search.replace_enabled;
//             let replacement = should_show_replace_input.then(|| {
//                 Flex::row()
//                     .with_child(
//                         Svg::for_style(theme.search.replace_icon.clone().icon)
//                             .contained()
//                             .with_style(theme.search.replace_icon.clone().container),
//                     )
//                     .with_child(ChildView::new(&search.replacement_editor, cx).flex(1., true))
//                     .align_children_center()
//                     .flex(1., true)
//                     .contained()
//                     .with_style(query_container_style)
//                     .constrained()
//                     .with_min_width(theme.search.editor.min_width)
//                     .with_max_width(theme.search.editor.max_width)
//                     .with_height(theme.search.search_bar_row_height)
//                     .flex(1., false)
//             });
//             let replace_all = should_show_replace_input.then(|| {
//                 super::replace_action(
//                     ReplaceAll,
//                     "Replace all",
//                     "icons/replace_all.svg",
//                     theme.tooltip.clone(),
//                     theme.search.action_button.clone(),
//                 )
//             });
//             let replace_next = should_show_replace_input.then(|| {
//                 super::replace_action(
//                     ReplaceNext,
//                     "Replace next",
//                     "icons/replace_next.svg",
//                     theme.tooltip.clone(),
//                     theme.search.action_button.clone(),
//                 )
//             });
//             let query_column = Flex::column()
//                 .with_spacing(theme.search.search_row_spacing)
//                 .with_child(
//                     Flex::row()
//                         .with_child(
//                             Svg::for_style(icon_style.icon)
//                                 .contained()
//                                 .with_style(icon_style.container),
//                         )
//                         .with_child(ChildView::new(&search.query_editor, cx).flex(1., true))
//                         .with_child(
//                             Flex::row()
//                                 .with_child(filter_button)
//                                 .with_children(case_sensitive)
//                                 .with_children(whole_word)
//                                 .flex(1., false)
//                                 .constrained()
//                                 .contained(),
//                         )
//                         .align_children_center()
//                         .contained()
//                         .with_style(query_container_style)
//                         .constrained()
//                         .with_min_width(theme.search.editor.min_width)
//                         .with_max_width(theme.search.editor.max_width)
//                         .with_height(theme.search.search_bar_row_height)
//                         .flex(1., false),
//                 )
//                 .with_children(search.filters_enabled.then(|| {
//                     Flex::row()
//                         .with_child(
//                             Flex::row()
//                                 .with_child(
//                                     ChildView::new(&search.included_files_editor, cx)
//                                         .contained()
//                                         .constrained()
//                                         .with_height(theme.search.search_bar_row_height)
//                                         .flex(1., true),
//                                 )
//                                 .with_children(include_ignored)
//                                 .contained()
//                                 .with_style(include_container_style)
//                                 .constrained()
//                                 .with_height(theme.search.search_bar_row_height)
//                                 .flex(1., true),
//                         )
//                         .with_child(
//                             ChildView::new(&search.excluded_files_editor, cx)
//                                 .contained()
//                                 .with_style(exclude_container_style)
//                                 .constrained()
//                                 .with_height(theme.search.search_bar_row_height)
//                                 .flex(1., true),
//                         )
//                         .constrained()
//                         .with_min_width(theme.search.editor.min_width)
//                         .with_max_width(theme.search.editor.max_width)
//                         .flex(1., false)
//                 }))
//                 .flex(1., false);
//             let switches_column = Flex::row()
//                 .align_children_center()
//                 .with_child(super::toggle_replace_button(
//                     search.replace_enabled,
//                     theme.tooltip.clone(),
//                     theme.search.option_button_component.clone(),
//                 ))
//                 .constrained()
//                 .with_height(theme.search.search_bar_row_height)
//                 .contained()
//                 .with_style(theme.search.option_button_group);
//             let mode_column =
//                 Flex::row()
//                     .with_child(search_button_for_mode(
//                         SearchMode::Text,
//                         Some(Side::Left),
//                         cx,
//                     ))
//                     .with_child(search_button_for_mode(
//                         SearchMode::Regex,
//                         if is_semantic_available {
//                             None
//                         } else {
//                             Some(Side::Right)
//                         },
//                         cx,
//                     ))
//                     .with_children(is_semantic_available.then(|| {
//                         search_button_for_mode(SearchMode::Semantic, Some(Side::Right), cx)
//                     }))
//                     .contained()
//                     .with_style(theme.search.modes_container);

//             let nav_button_for_direction = |label, direction, cx: &mut ViewContext<Self>| {
//                 render_nav_button(
//                     label,
//                     direction,
//                     is_active,
//                     move |_, this, cx| {
//                         if let Some(search) = this.active_project_search.as_ref() {
//                             search.update(cx, |search, cx| search.select_match(direction, cx));
//                         }
//                     },
//                     cx,
//                 )
//             };

//             let nav_column = Flex::row()
//                 .with_children(replace_next)
//                 .with_children(replace_all)
//                 .with_child(Flex::row().with_children(matches))
//                 .with_child(nav_button_for_direction("<", Direction::Prev, cx))
//                 .with_child(nav_button_for_direction(">", Direction::Next, cx))
//                 .constrained()
//                 .with_height(theme.search.search_bar_row_height)
//                 .flex_float();

//             Flex::row()
//                 .with_child(query_column)
//                 .with_child(mode_column)
//                 .with_child(switches_column)
//                 .with_children(replacement)
//                 .with_child(nav_column)
//                 .contained()
//                 .with_style(theme.search.container)
//                 .into_any_named("project search")
//         } else {
//             Empty::new().into_any()
//         }
//     }
// }

impl EventEmitter<ToolbarItemEvent> for ProjectSearchBar {}

impl ToolbarItemView for ProjectSearchBar {
    fn set_active_pane_item(
        &mut self,
        active_pane_item: Option<&dyn ItemHandle>,
        cx: &mut ViewContext<Self>,
    ) -> ToolbarItemLocation {
        cx.notify();
        self.subscription = None;
        self.active_project_search = None;
        if let Some(search) = active_pane_item.and_then(|i| i.downcast::<ProjectSearchView>()) {
            search.update(cx, |search, cx| {
                if search.current_mode == SearchMode::Semantic {
                    search.index_project(cx);
                }
            });

            self.subscription = Some(cx.observe(&search, |_, _, cx| cx.notify()));
            self.active_project_search = Some(search);
            ToolbarItemLocation::PrimaryLeft {}
        } else {
            ToolbarItemLocation::Hidden
        }
    }

    fn row_count(&self, cx: &WindowContext<'_>) -> usize {
        if let Some(search) = self.active_project_search.as_ref() {
            if search.read(cx).filters_enabled {
                return 2;
            }
        }
        1
    }
}

#[cfg(test)]
pub mod tests {
    use super::*;
    use editor::DisplayPoint;
    use gpui::{color::Color, executor::Deterministic, TestAppContext};
    use project::FakeFs;
    use semantic_index::semantic_index_settings::SemanticIndexSettings;
    use serde_json::json;
    use settings::SettingsStore;
    use std::sync::Arc;
    use theme::ThemeSettings;

    #[gpui::test]
    async fn test_project_search(deterministic: Arc<Deterministic>, cx: &mut TestAppContext) {
        init_test(cx);

        let fs = FakeFs::new(cx.background_executor());
        fs.insert_tree(
            "/dir",
            json!({
                "one.rs": "const ONE: usize = 1;",
                "two.rs": "const TWO: usize = one::ONE + one::ONE;",
                "three.rs": "const THREE: usize = one::ONE + two::TWO;",
                "four.rs": "const FOUR: usize = one::ONE + three::THREE;",
            }),
        )
        .await;
        let project = Project::test(fs.clone(), ["/dir".as_ref()], cx).await;
        let search = cx.add_model(|cx| ProjectSearch::new(project, cx));
        let search_view = cx
            .add_window(|cx| ProjectSearchView::new(search.clone(), cx, None))
            .root(cx);

        search_view.update(cx, |search_view, cx| {
            search_view
                .query_editor
                .update(cx, |query_editor, cx| query_editor.set_text("TWO", cx));
            search_view.search(cx);
        });
        deterministic.run_until_parked();
        search_view.update(cx, |search_view, cx| {
            assert_eq!(
                search_view
                    .results_editor
                    .update(cx, |editor, cx| editor.display_text(cx)),
                "\n\nconst THREE: usize = one::ONE + two::TWO;\n\n\nconst TWO: usize = one::ONE + one::ONE;"
            );
            assert_eq!(
                search_view
                    .results_editor
                    .update(cx, |editor, cx| editor.all_text_background_highlights(cx)),
                &[
                    (
                        DisplayPoint::new(2, 32)..DisplayPoint::new(2, 35),
                        Color::red()
                    ),
                    (
                        DisplayPoint::new(2, 37)..DisplayPoint::new(2, 40),
                        Color::red()
                    ),
                    (
                        DisplayPoint::new(5, 6)..DisplayPoint::new(5, 9),
                        Color::red()
                    )
                ]
            );
            assert_eq!(search_view.active_match_index, Some(0));
            assert_eq!(
                search_view
                    .results_editor
                    .update(cx, |editor, cx| editor.selections.display_ranges(cx)),
                [DisplayPoint::new(2, 32)..DisplayPoint::new(2, 35)]
            );

            search_view.select_match(Direction::Next, cx);
        });

        search_view.update(cx, |search_view, cx| {
            assert_eq!(search_view.active_match_index, Some(1));
            assert_eq!(
                search_view
                    .results_editor
                    .update(cx, |editor, cx| editor.selections.display_ranges(cx)),
                [DisplayPoint::new(2, 37)..DisplayPoint::new(2, 40)]
            );
            search_view.select_match(Direction::Next, cx);
        });

        search_view.update(cx, |search_view, cx| {
            assert_eq!(search_view.active_match_index, Some(2));
            assert_eq!(
                search_view
                    .results_editor
                    .update(cx, |editor, cx| editor.selections.display_ranges(cx)),
                [DisplayPoint::new(5, 6)..DisplayPoint::new(5, 9)]
            );
            search_view.select_match(Direction::Next, cx);
        });

        search_view.update(cx, |search_view, cx| {
            assert_eq!(search_view.active_match_index, Some(0));
            assert_eq!(
                search_view
                    .results_editor
                    .update(cx, |editor, cx| editor.selections.display_ranges(cx)),
                [DisplayPoint::new(2, 32)..DisplayPoint::new(2, 35)]
            );
            search_view.select_match(Direction::Prev, cx);
        });

        search_view.update(cx, |search_view, cx| {
            assert_eq!(search_view.active_match_index, Some(2));
            assert_eq!(
                search_view
                    .results_editor
                    .update(cx, |editor, cx| editor.selections.display_ranges(cx)),
                [DisplayPoint::new(5, 6)..DisplayPoint::new(5, 9)]
            );
            search_view.select_match(Direction::Prev, cx);
        });

        search_view.update(cx, |search_view, cx| {
            assert_eq!(search_view.active_match_index, Some(1));
            assert_eq!(
                search_view
                    .results_editor
                    .update(cx, |editor, cx| editor.selections.display_ranges(cx)),
                [DisplayPoint::new(2, 37)..DisplayPoint::new(2, 40)]
            );
        });
    }

    #[gpui::test]
    async fn test_project_search_focus(deterministic: Arc<Deterministic>, cx: &mut TestAppContext) {
        init_test(cx);

        let fs = FakeFs::new(cx.background_executor());
        fs.insert_tree(
            "/dir",
            json!({
                "one.rs": "const ONE: usize = 1;",
                "two.rs": "const TWO: usize = one::ONE + one::ONE;",
                "three.rs": "const THREE: usize = one::ONE + two::TWO;",
                "four.rs": "const FOUR: usize = one::ONE + three::THREE;",
            }),
        )
        .await;
        let project = Project::test(fs.clone(), ["/dir".as_ref()], cx).await;
        let window = cx.add_window(|cx| Workspace::test_new(project, cx));
        let workspace = window.root(cx);

        let active_item = cx.read(|cx| {
            workspace
                .read(cx)
                .active_pane()
                .read(cx)
                .active_item()
                .and_then(|item| item.downcast::<ProjectSearchView>())
        });
        assert!(
            active_item.is_none(),
            "Expected no search panel to be active, but got: {active_item:?}"
        );

        workspace.update(cx, |workspace, cx| {
            ProjectSearchView::deploy(workspace, &workspace::NewSearch, cx)
        });

        let Some(search_view) = cx.read(|cx| {
            workspace
                .read(cx)
                .active_pane()
                .read(cx)
                .active_item()
                .and_then(|item| item.downcast::<ProjectSearchView>())
        }) else {
            panic!("Search view expected to appear after new search event trigger")
        };
        let search_view_id = search_view.id();

        cx.spawn(|mut cx| async move {
            window.dispatch_action(search_view_id, &ToggleFocus, &mut cx);
        })
        .detach();
        deterministic.run_until_parked();
        search_view.update(cx, |search_view, cx| {
            assert!(
                search_view.query_editor.is_focused(cx),
                "Empty search view should be focused after the toggle focus event: no results panel to focus on",
            );
        });

        search_view.update(cx, |search_view, cx| {
            let query_editor = &search_view.query_editor;
            assert!(
                query_editor.is_focused(cx),
                "Search view should be focused after the new search view is activated",
            );
            let query_text = query_editor.read(cx).text(cx);
            assert!(
                query_text.is_empty(),
                "New search query should be empty but got '{query_text}'",
            );
            let results_text = search_view
                .results_editor
                .update(cx, |editor, cx| editor.display_text(cx));
            assert!(
                results_text.is_empty(),
                "Empty search view should have no results but got '{results_text}'"
            );
        });

        search_view.update(cx, |search_view, cx| {
            search_view.query_editor.update(cx, |query_editor, cx| {
                query_editor.set_text("sOMETHINGtHATsURELYdOESnOTeXIST", cx)
            });
            search_view.search(cx);
        });
        deterministic.run_until_parked();
        search_view.update(cx, |search_view, cx| {
            let results_text = search_view
                .results_editor
                .update(cx, |editor, cx| editor.display_text(cx));
            assert!(
                results_text.is_empty(),
                "Search view for mismatching query should have no results but got '{results_text}'"
            );
            assert!(
                search_view.query_editor.is_focused(cx),
                "Search view should be focused after mismatching query had been used in search",
            );
        });
        cx.spawn(
            |mut cx| async move { window.dispatch_action(search_view_id, &ToggleFocus, &mut cx) },
        )
        .detach();
        deterministic.run_until_parked();
        search_view.update(cx, |search_view, cx| {
            assert!(
                search_view.query_editor.is_focused(cx),
                "Search view with mismatching query should be focused after the toggle focus event: still no results panel to focus on",
            );
        });

        search_view.update(cx, |search_view, cx| {
            search_view
                .query_editor
                .update(cx, |query_editor, cx| query_editor.set_text("TWO", cx));
            search_view.search(cx);
        });
        deterministic.run_until_parked();
        search_view.update(cx, |search_view, cx| {
            assert_eq!(
                search_view
                    .results_editor
                    .update(cx, |editor, cx| editor.display_text(cx)),
                "\n\nconst THREE: usize = one::ONE + two::TWO;\n\n\nconst TWO: usize = one::ONE + one::ONE;",
                "Search view results should match the query"
            );
            assert!(
                search_view.results_editor.is_focused(cx),
                "Search view with mismatching query should be focused after search results are available",
            );
        });
        cx.spawn(|mut cx| async move {
            window.dispatch_action(search_view_id, &ToggleFocus, &mut cx);
        })
        .detach();
        deterministic.run_until_parked();
        search_view.update(cx, |search_view, cx| {
            assert!(
                search_view.results_editor.is_focused(cx),
                "Search view with matching query should still have its results editor focused after the toggle focus event",
            );
        });

        workspace.update(cx, |workspace, cx| {
            ProjectSearchView::deploy(workspace, &workspace::NewSearch, cx)
        });
        deterministic.run_until_parked();
        let Some(search_view_2) = cx.read(|cx| {
            workspace
                .read(cx)
                .active_pane()
                .read(cx)
                .active_item()
                .and_then(|item| item.downcast::<ProjectSearchView>())
        }) else {
            panic!("Search view expected to appear after new search event trigger")
        };
        let search_view_id_2 = search_view_2.id();
        assert_ne!(
            search_view_2, search_view,
            "New search view should be open after `workspace::NewSearch` event"
        );

        search_view.update(cx, |search_view, cx| {
            assert_eq!(search_view.query_editor.read(cx).text(cx), "TWO", "First search view should not have an updated query");
            assert_eq!(
                search_view
                    .results_editor
                    .update(cx, |editor, cx| editor.display_text(cx)),
                "\n\nconst THREE: usize = one::ONE + two::TWO;\n\n\nconst TWO: usize = one::ONE + one::ONE;",
                "Results of the first search view should not update too"
            );
            assert!(
                !search_view.query_editor.is_focused(cx),
                "Focus should be moved away from the first search view"
            );
        });

        search_view_2.update(cx, |search_view_2, cx| {
            assert_eq!(
                search_view_2.query_editor.read(cx).text(cx),
                "two",
                "New search view should get the query from the text cursor was at during the event spawn (first search view's first result)"
            );
            assert_eq!(
                search_view_2
                    .results_editor
                    .update(cx, |editor, cx| editor.display_text(cx)),
                "",
                "No search results should be in the 2nd view yet, as we did not spawn a search for it"
            );
            assert!(
                search_view_2.query_editor.is_focused(cx),
                "Focus should be moved into query editor fo the new window"
            );
        });

        search_view_2.update(cx, |search_view_2, cx| {
            search_view_2
                .query_editor
                .update(cx, |query_editor, cx| query_editor.set_text("FOUR", cx));
            search_view_2.search(cx);
        });
        deterministic.run_until_parked();
        search_view_2.update(cx, |search_view_2, cx| {
            assert_eq!(
                search_view_2
                    .results_editor
                    .update(cx, |editor, cx| editor.display_text(cx)),
                "\n\nconst FOUR: usize = one::ONE + three::THREE;",
                "New search view with the updated query should have new search results"
            );
            assert!(
                search_view_2.results_editor.is_focused(cx),
                "Search view with mismatching query should be focused after search results are available",
            );
        });

        cx.spawn(|mut cx| async move {
            window.dispatch_action(search_view_id_2, &ToggleFocus, &mut cx);
        })
        .detach();
        deterministic.run_until_parked();
        search_view_id_2.update(cx, |search_view_2, cx| {
            assert!(
                search_view_2.results_editor.is_focused(cx),
                "Search view with matching query should switch focus to the results editor after the toggle focus event",
            );
        });
    }

    #[gpui::test]
    async fn test_new_project_search_in_directory(
        deterministic: Arc<Deterministic>,
        cx: &mut TestAppContext,
    ) {
        init_test(cx);

        let fs = FakeFs::new(cx.background_executor());
        fs.insert_tree(
            "/dir",
            json!({
                "a": {
                    "one.rs": "const ONE: usize = 1;",
                    "two.rs": "const TWO: usize = one::ONE + one::ONE;",
                },
                "b": {
                    "three.rs": "const THREE: usize = one::ONE + two::TWO;",
                    "four.rs": "const FOUR: usize = one::ONE + three::THREE;",
                },
            }),
        )
        .await;
        let project = Project::test(fs.clone(), ["/dir".as_ref()], cx).await;
        let worktree_id = project.read_with(cx, |project, cx| {
            project.worktrees(cx).next().unwrap().read(cx).id()
        });
        let workspace = cx
            .add_window(|cx| Workspace::test_new(project, cx))
            .root(cx);

        let active_item = cx.read(|cx| {
            workspace
                .read(cx)
                .active_pane()
                .read(cx)
                .active_item()
                .and_then(|item| item.downcast::<ProjectSearchView>())
        });
        assert!(
            active_item.is_none(),
            "Expected no search panel to be active, but got: {active_item:?}"
        );

        let one_file_entry = cx.update(|cx| {
            workspace
                .read(cx)
                .project()
                .read(cx)
                .entry_for_path(&(worktree_id, "a/one.rs").into(), cx)
                .expect("no entry for /a/one.rs file")
        });
        assert!(one_file_entry.is_file());
        workspace.update(cx, |workspace, cx| {
            ProjectSearchView::new_search_in_directory(workspace, &one_file_entry, cx)
        });
        let active_search_entry = cx.read(|cx| {
            workspace
                .read(cx)
                .active_pane()
                .read(cx)
                .active_item()
                .and_then(|item| item.downcast::<ProjectSearchView>())
        });
        assert!(
            active_search_entry.is_none(),
            "Expected no search panel to be active for file entry"
        );

        let a_dir_entry = cx.update(|cx| {
            workspace
                .read(cx)
                .project()
                .read(cx)
                .entry_for_path(&(worktree_id, "a").into(), cx)
                .expect("no entry for /a/ directory")
        });
        assert!(a_dir_entry.is_dir());
        workspace.update(cx, |workspace, cx| {
            ProjectSearchView::new_search_in_directory(workspace, &a_dir_entry, cx)
        });

        let Some(search_view) = cx.read(|cx| {
            workspace
                .read(cx)
                .active_pane()
                .read(cx)
                .active_item()
                .and_then(|item| item.downcast::<ProjectSearchView>())
        }) else {
            panic!("Search view expected to appear after new search in directory event trigger")
        };
        deterministic.run_until_parked();
        search_view.update(cx, |search_view, cx| {
            assert!(
                search_view.query_editor.is_focused(cx),
                "On new search in directory, focus should be moved into query editor"
            );
            search_view.excluded_files_editor.update(cx, |editor, cx| {
                assert!(
                    editor.display_text(cx).is_empty(),
                    "New search in directory should not have any excluded files"
                );
            });
            search_view.included_files_editor.update(cx, |editor, cx| {
                assert_eq!(
                    editor.display_text(cx),
                    a_dir_entry.path.to_str().unwrap(),
                    "New search in directory should have included dir entry path"
                );
            });
        });

        search_view.update(cx, |search_view, cx| {
            search_view
                .query_editor
                .update(cx, |query_editor, cx| query_editor.set_text("const", cx));
            search_view.search(cx);
        });
        deterministic.run_until_parked();
        search_view.update(cx, |search_view, cx| {
            assert_eq!(
                search_view
                    .results_editor
                    .update(cx, |editor, cx| editor.display_text(cx)),
                "\n\nconst ONE: usize = 1;\n\n\nconst TWO: usize = one::ONE + one::ONE;",
                "New search in directory should have a filter that matches a certain directory"
            );
        });
    }

    #[gpui::test]
    async fn test_search_query_history(cx: &mut TestAppContext) {
        init_test(cx);

        let fs = FakeFs::new(cx.background_executor());
        fs.insert_tree(
            "/dir",
            json!({
                "one.rs": "const ONE: usize = 1;",
                "two.rs": "const TWO: usize = one::ONE + one::ONE;",
                "three.rs": "const THREE: usize = one::ONE + two::TWO;",
                "four.rs": "const FOUR: usize = one::ONE + three::THREE;",
            }),
        )
        .await;
        let project = Project::test(fs.clone(), ["/dir".as_ref()], cx).await;
        let window = cx.add_window(|cx| Workspace::test_new(project, cx));
        let workspace = window.root(cx);
        workspace.update(cx, |workspace, cx| {
            ProjectSearchView::deploy(workspace, &workspace::NewSearch, cx)
        });

        let search_view = cx.read(|cx| {
            workspace
                .read(cx)
                .active_pane()
                .read(cx)
                .active_item()
                .and_then(|item| item.downcast::<ProjectSearchView>())
                .expect("Search view expected to appear after new search event trigger")
        });

        let search_bar = window.add_view(cx, |cx| {
            let mut search_bar = ProjectSearchBar::new();
            search_bar.set_active_pane_item(Some(&search_view), cx);
            // search_bar.show(cx);
            search_bar
        });

        // Add 3 search items into the history + another unsubmitted one.
        search_view.update(cx, |search_view, cx| {
            search_view.search_options = SearchOptions::CASE_SENSITIVE;
            search_view
                .query_editor
                .update(cx, |query_editor, cx| query_editor.set_text("ONE", cx));
            search_view.search(cx);
        });
        cx.foreground().run_until_parked();
        search_view.update(cx, |search_view, cx| {
            search_view
                .query_editor
                .update(cx, |query_editor, cx| query_editor.set_text("TWO", cx));
            search_view.search(cx);
        });
        cx.foreground().run_until_parked();
        search_view.update(cx, |search_view, cx| {
            search_view
                .query_editor
                .update(cx, |query_editor, cx| query_editor.set_text("THREE", cx));
            search_view.search(cx);
        });
        cx.foreground().run_until_parked();
        search_view.update(cx, |search_view, cx| {
            search_view.query_editor.update(cx, |query_editor, cx| {
                query_editor.set_text("JUST_TEXT_INPUT", cx)
            });
        });
        cx.foreground().run_until_parked();

        // Ensure that the latest input with search settings is active.
        search_view.update(cx, |search_view, cx| {
            assert_eq!(
                search_view.query_editor.read(cx).text(cx),
                "JUST_TEXT_INPUT"
            );
            assert_eq!(search_view.search_options, SearchOptions::CASE_SENSITIVE);
        });

        // Next history query after the latest should set the query to the empty string.
        search_bar.update(cx, |search_bar, cx| {
            search_bar.next_history_query(&NextHistoryQuery, cx);
        });
        search_view.update(cx, |search_view, cx| {
            assert_eq!(search_view.query_editor.read(cx).text(cx), "");
            assert_eq!(search_view.search_options, SearchOptions::CASE_SENSITIVE);
        });
        search_bar.update(cx, |search_bar, cx| {
            search_bar.next_history_query(&NextHistoryQuery, cx);
        });
        search_view.update(cx, |search_view, cx| {
            assert_eq!(search_view.query_editor.read(cx).text(cx), "");
            assert_eq!(search_view.search_options, SearchOptions::CASE_SENSITIVE);
        });

        // First previous query for empty current query should set the query to the latest submitted one.
        search_bar.update(cx, |search_bar, cx| {
            search_bar.previous_history_query(&PreviousHistoryQuery, cx);
        });
        search_view.update(cx, |search_view, cx| {
            assert_eq!(search_view.query_editor.read(cx).text(cx), "THREE");
            assert_eq!(search_view.search_options, SearchOptions::CASE_SENSITIVE);
        });

        // Further previous items should go over the history in reverse order.
        search_bar.update(cx, |search_bar, cx| {
            search_bar.previous_history_query(&PreviousHistoryQuery, cx);
        });
        search_view.update(cx, |search_view, cx| {
            assert_eq!(search_view.query_editor.read(cx).text(cx), "TWO");
            assert_eq!(search_view.search_options, SearchOptions::CASE_SENSITIVE);
        });

        // Previous items should never go behind the first history item.
        search_bar.update(cx, |search_bar, cx| {
            search_bar.previous_history_query(&PreviousHistoryQuery, cx);
        });
        search_view.update(cx, |search_view, cx| {
            assert_eq!(search_view.query_editor.read(cx).text(cx), "ONE");
            assert_eq!(search_view.search_options, SearchOptions::CASE_SENSITIVE);
        });
        search_bar.update(cx, |search_bar, cx| {
            search_bar.previous_history_query(&PreviousHistoryQuery, cx);
        });
        search_view.update(cx, |search_view, cx| {
            assert_eq!(search_view.query_editor.read(cx).text(cx), "ONE");
            assert_eq!(search_view.search_options, SearchOptions::CASE_SENSITIVE);
        });

        // Next items should go over the history in the original order.
        search_bar.update(cx, |search_bar, cx| {
            search_bar.next_history_query(&NextHistoryQuery, cx);
        });
        search_view.update(cx, |search_view, cx| {
            assert_eq!(search_view.query_editor.read(cx).text(cx), "TWO");
            assert_eq!(search_view.search_options, SearchOptions::CASE_SENSITIVE);
        });

        search_view.update(cx, |search_view, cx| {
            search_view
                .query_editor
                .update(cx, |query_editor, cx| query_editor.set_text("TWO_NEW", cx));
            search_view.search(cx);
        });
        cx.foreground().run_until_parked();
        search_view.update(cx, |search_view, cx| {
            assert_eq!(search_view.query_editor.read(cx).text(cx), "TWO_NEW");
            assert_eq!(search_view.search_options, SearchOptions::CASE_SENSITIVE);
        });

        // New search input should add another entry to history and move the selection to the end of the history.
        search_bar.update(cx, |search_bar, cx| {
            search_bar.previous_history_query(&PreviousHistoryQuery, cx);
        });
        search_view.update(cx, |search_view, cx| {
            assert_eq!(search_view.query_editor.read(cx).text(cx), "THREE");
            assert_eq!(search_view.search_options, SearchOptions::CASE_SENSITIVE);
        });
        search_bar.update(cx, |search_bar, cx| {
            search_bar.previous_history_query(&PreviousHistoryQuery, cx);
        });
        search_view.update(cx, |search_view, cx| {
            assert_eq!(search_view.query_editor.read(cx).text(cx), "TWO");
            assert_eq!(search_view.search_options, SearchOptions::CASE_SENSITIVE);
        });
        search_bar.update(cx, |search_bar, cx| {
            search_bar.next_history_query(&NextHistoryQuery, cx);
        });
        search_view.update(cx, |search_view, cx| {
            assert_eq!(search_view.query_editor.read(cx).text(cx), "THREE");
            assert_eq!(search_view.search_options, SearchOptions::CASE_SENSITIVE);
        });
        search_bar.update(cx, |search_bar, cx| {
            search_bar.next_history_query(&NextHistoryQuery, cx);
        });
        search_view.update(cx, |search_view, cx| {
            assert_eq!(search_view.query_editor.read(cx).text(cx), "TWO_NEW");
            assert_eq!(search_view.search_options, SearchOptions::CASE_SENSITIVE);
        });
        search_bar.update(cx, |search_bar, cx| {
            search_bar.next_history_query(&NextHistoryQuery, cx);
        });
        search_view.update(cx, |search_view, cx| {
            assert_eq!(search_view.query_editor.read(cx).text(cx), "");
            assert_eq!(search_view.search_options, SearchOptions::CASE_SENSITIVE);
        });
    }

    pub fn init_test(cx: &mut TestAppContext) {
        cx.foreground().forbid_parking();
        let fonts = cx.font_cache();
        let mut theme = gpui::fonts::with_font_cache(fonts.clone(), theme::Theme::default);
        theme.search.match_background = Color::red();

        cx.update(|cx| {
            cx.set_global(SettingsStore::test(cx));
            cx.set_global(ActiveSearches::default());
            settings::register::<SemanticIndexSettings>(cx);

            theme::init((), cx);
            cx.update_global::<SettingsStore, _, _>(|store, _| {
                let mut settings = store.get::<ThemeSettings>(None).clone();
                settings.theme = Arc::new(theme);
                store.override_global(settings)
            });

            language::init(cx);
            client::init_settings(cx);
            editor::init(cx);
            workspace::init_settings(cx);
            Project::init_settings(cx);
            super::init(cx);
        });
    }
}<|MERGE_RESOLUTION|>--- conflicted
+++ resolved
@@ -1,8 +1,7 @@
 use crate::{
-    history::SearchHistory, mode::SearchMode, ActivateRegexMode, ActivateSemanticMode,
-    ActivateTextMode, CycleMode, NextHistoryQuery, PreviousHistoryQuery, ReplaceAll, ReplaceNext,
-    SearchOptions, SelectNextMatch, SelectPrevMatch, ToggleCaseSensitive, ToggleReplace,
-    ToggleWholeWord,
+    history::SearchHistory, mode::SearchMode, ActivateRegexMode, ActivateTextMode, CycleMode,
+    NextHistoryQuery, PreviousHistoryQuery, ReplaceAll, ReplaceNext, SearchOptions,
+    SelectNextMatch, SelectPrevMatch, ToggleCaseSensitive, ToggleReplace, ToggleWholeWord,
 };
 use anyhow::{Context as _, Result};
 use collections::HashMap;
@@ -45,7 +44,10 @@
     WorkspaceId,
 };
 
-actions!(SearchInNew, ToggleFocus, NextField, ToggleFilters,);
+actions!(
+    project_search,
+    [SearchInNew, ToggleFocus, NextField, ToggleFilters]
+);
 
 #[derive(Default)]
 struct ActiveSearches(HashMap<WeakModel<Project>, WeakView<ProjectSearchView>>);
@@ -58,7 +60,9 @@
     cx.set_global(ActiveSearches::default());
     cx.set_global(ActiveSettings::default());
     cx.observe_new_views(|workspace: &mut Workspace, _cx| {
-        workspace.register_action(ProjectSearchView::deploy);
+        workspace
+            .register_action(ProjectSearchView::deploy)
+            .register_action(ProjectSearchBar::search_in_new);
     })
     .detach();
 }
@@ -1018,23 +1022,6 @@
             state.0.retain(|project, _| project.is_upgradable())
         });
 
-<<<<<<< HEAD
-        let active_search = cx
-            .global::<ActiveSearches>()
-            .0
-            .get(&workspace.project().downgrade())
-            .and_then(WeakView::upgrade);
-
-        let existing = active_search
-            .and_then(|active_search| {
-                workspace
-                    .items_of_type::<ProjectSearchView>(cx)
-                    .find(|search| search == &active_search)
-            })
-            .or_else(|| workspace.item_of_type::<ProjectSearchView>(cx));
-
-=======
->>>>>>> db39c3d5
         let query = workspace.active_item(cx).and_then(|item| {
             let editor = item.act_as::<Editor>(cx)?;
             let query = editor.query_suggestion(cx);
@@ -1056,13 +1043,8 @@
             None
         };
 
-<<<<<<< HEAD
-            let model = cx.build_model(|cx| ProjectSearch::new(workspace.project().clone(), cx));
-            let view = cx.build_view(|cx| ProjectSearchView::new(model, cx, settings));
-=======
-        let model = cx.add_model(|cx| ProjectSearch::new(workspace.project().clone(), cx));
-        let search = cx.add_view(|cx| ProjectSearchView::new(model, cx, settings));
->>>>>>> db39c3d5
+        let model = cx.build_model(|cx| ProjectSearch::new(workspace.project().clone(), cx));
+        let search = cx.build_view(|cx| ProjectSearchView::new(model, cx, settings));
 
         workspace.add_item(Box::new(search.clone()), cx);
 
